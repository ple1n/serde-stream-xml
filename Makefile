SRC := base.rs Parser.rs ElementBuilder.rs
RUSTCFLAGS := -O -Z debug-info
RUSTC ?= rustc
RUSTDOC ?= rustdoc

all: demo libxml.dummy doc


<<<<<<< HEAD
libxml.dummy: xml.rs ${SRC}
	rustc $< ${RUSTCFLAGS}
=======
libxml.dummy: xml.rc ${SRC}
	${RUSTC} $< ${RUSTCFLAGS}
>>>>>>> 30def0d0
	touch $@

demo: demo.rs libxml.dummy
	${RUSTC} $< -o $@ -L . ${RUSTCFLAGS}

<<<<<<< HEAD
xmltest: xml.rs ${SRC}
	rustc $< -o $@ -L . ${RUSTCFLAGS} --test
=======
xmltest: xml.rc ${SRC}
	${RUSTC} $< -o $@ -L . ${RUSTCFLAGS} --test
>>>>>>> 30def0d0

test: xmltest
	./xmltest

bench: xmltest
	./xmltest --bench

doc: doc/xml.md

<<<<<<< HEAD
doc/xml.md: xml.rs ${SRC}
	rustdoc html -o doc $<
=======
doc/xml.md: xml.rc ${SRC}
	${RUSTDOC} html -o doc $<
>>>>>>> 30def0d0

clean:
	rm -f *.so *.dll *.dylib *.dummy demo xmltest

.PHONY: clean test doc<|MERGE_RESOLUTION|>--- conflicted
+++ resolved
@@ -6,25 +6,15 @@
 all: demo libxml.dummy doc
 
 
-<<<<<<< HEAD
 libxml.dummy: xml.rs ${SRC}
-	rustc $< ${RUSTCFLAGS}
-=======
-libxml.dummy: xml.rc ${SRC}
 	${RUSTC} $< ${RUSTCFLAGS}
->>>>>>> 30def0d0
 	touch $@
 
 demo: demo.rs libxml.dummy
 	${RUSTC} $< -o $@ -L . ${RUSTCFLAGS}
 
-<<<<<<< HEAD
 xmltest: xml.rs ${SRC}
-	rustc $< -o $@ -L . ${RUSTCFLAGS} --test
-=======
-xmltest: xml.rc ${SRC}
 	${RUSTC} $< -o $@ -L . ${RUSTCFLAGS} --test
->>>>>>> 30def0d0
 
 test: xmltest
 	./xmltest
@@ -34,13 +24,9 @@
 
 doc: doc/xml.md
 
-<<<<<<< HEAD
 doc/xml.md: xml.rs ${SRC}
 	rustdoc html -o doc $<
-=======
-doc/xml.md: xml.rc ${SRC}
 	${RUSTDOC} html -o doc $<
->>>>>>> 30def0d0
 
 clean:
 	rm -f *.so *.dll *.dylib *.dummy demo xmltest
